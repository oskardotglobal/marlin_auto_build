name: marlin_auto_build
description: "Continuous automatic builds of the Marlin 3d-printer firmware"
author: "zisismaras"

branding:
  icon: "code"
  color: "green"

inputs:
  token:
    default: ${{ github.token }}
  repository:
    default: ${{ github.repository }}
  actor:
    default: ${{ github.actor }}

runs:
  using: "composite"
  steps:
    - uses: actions/checkout@v4
    - uses: actions/checkout@v4
      with:
<<<<<<< HEAD
        repository: "zisismaras/marlin_auto_build"
        path: "marlin_auto_build"
=======
        repository: ${{ inputs.repository }}
        token: ${{ inputs.token }}
    - uses: actions/checkout@v2.7.0
      with:
        repository: 'KamensekD/marlin_auto_build'
        path: 'marlin_auto_build'
>>>>>>> 43b4b4fb
        persist-credentials: false
    - uses: actions/setup-node@v4
      with:
        node-version: "16"
    - uses: actions/setup-python@v5
    - run: pip install -U platformio
      shell: bash
    - run: cd marlin_auto_build && npm install
      shell: bash
    - run: cd marlin_auto_build && npm run build
      shell: bash
    - run: cd marlin_auto_build && node ./lib/runner.js --color
      shell: bash
      env:
        GITHUB_TOKEN: ${{ inputs.token }}
        GITHUB_REPOSITORY: ${{ inputs.repository }}
        GITHUB_ACTOR: ${{ inputs.actor }}
    - run: |
        rm -rf marlin_auto_build
        if [ -n "$(git status --porcelain)" ]; then
          git config user.name "github-actions[bot]"
          git config user.email "github-actions[bot]@users.noreply.github.com"
          git add .
          git commit -m "new build"
          git push
        fi
      shell: bash<|MERGE_RESOLUTION|>--- conflicted
+++ resolved
@@ -20,17 +20,8 @@
     - uses: actions/checkout@v4
     - uses: actions/checkout@v4
       with:
-<<<<<<< HEAD
-        repository: "zisismaras/marlin_auto_build"
+        repository: "oskardotglobal/marlin_auto_build"
         path: "marlin_auto_build"
-=======
-        repository: ${{ inputs.repository }}
-        token: ${{ inputs.token }}
-    - uses: actions/checkout@v2.7.0
-      with:
-        repository: 'KamensekD/marlin_auto_build'
-        path: 'marlin_auto_build'
->>>>>>> 43b4b4fb
         persist-credentials: false
     - uses: actions/setup-node@v4
       with:
